[package]
name = "amethyst_gltf"
version = "0.6.0"
authors = ["Rhuagh <seamonr@gmail.com>"]
edition = "2018"
description = "GLTF asset loading"

documentation = "https://docs-src.amethyst.rs/stable/amethyst_gltf/"
homepage = "https://amethyst.rs/"
repository = "https://github.com/amethyst/amethyst"

license = "MIT/Apache-2.0"

[badges]
appveyor = { repository = "amethyst/amethyst" }
travis-ci = { repository = "amethyst/amethyst" }

[dependencies]
amethyst_assets = { path = "../amethyst_assets/", version = "0.7.0" }
amethyst_animation = { path = "../amethyst_animation/", version = "0.6.0" }
amethyst_core = { path = "../amethyst_core/", version = "0.6.0" }
amethyst_error = { path = "../amethyst_error/", version = "0.1.0" }
amethyst_rendy = { path = "../amethyst_rendy", version = "0.1.0" }
err-derive = "0.1"
base64 = "0.10"
fnv = "1"
gltf = "0.12"
gfx = "0.17"
hibitset = { version = "0.5.1", features = ["parallel"] }
itertools = "0.7"
log = "0.4.6"
mikktspace = { version = "0.1" }
serde = { version = "1.0", features = ["derive"] }

thread_profiler = { version = "0.3", optional = true }
<<<<<<< HEAD
image = "0.21.0"    
derivative = "1.0"
=======
image = "0.21.0"
derivative = "1.0.2"
>>>>>>> fa40b64e

[features]
profiler = [ "thread_profiler/thread_profiler" ]
nightly = [ "amethyst_core/nightly" ]
float64 = ["amethyst_core/float64"]<|MERGE_RESOLUTION|>--- conflicted
+++ resolved
@@ -33,13 +33,8 @@
 serde = { version = "1.0", features = ["derive"] }
 
 thread_profiler = { version = "0.3", optional = true }
-<<<<<<< HEAD
-image = "0.21.0"    
+image = "0.21.0"
 derivative = "1.0"
-=======
-image = "0.21.0"
-derivative = "1.0.2"
->>>>>>> fa40b64e
 
 [features]
 profiler = [ "thread_profiler/thread_profiler" ]
